//! A client implementation for MDS.
//!
//! # Overview
//!
//! MDS へのリクエストを発行するためのクライアント実装を提供する。
//!
//! 柔軟に挙動をカスタマイズ可能にするために、リクエストを実行する際に以下の要素を
//! 組み合わせられるようにしたい。
//!
//! 1. リクエストをタイムアウトさせる際の挙動(タイムアウト時間の設定 etc)
//! 2. リクエストを投げる対象のノードの選び方(単一ノード/複数ノード etc)させる挙動
//! 3. 2 で実行される各リクエストの内容
//!
//! # Behaviour
//!
//! ## タイムアウト
//!
//! リクエストのタイムアウトの挙動には以下の種類が存在する:
//!
//! 1. タイムアウトしない(conservative)
//! 2. 投機的なリクエストにより、一定時間経過でタイムアウトさせる(speculative)
//!
//! 投機的リクエストにより一時的に利用不可能な Raft ノードが存在する状況でも可用性を
//! 維持できる。なぜなら、一定時間内に応答がなかった場合に別のノードへ同じリクエスト
//! を投げ直す実装になっているため。投機的リクエストを選択した場合、1 つの操作要求に
//! おいて、各ノードは最低 1 回はリクエストを受けるため、N 台のノードのうち 1 台でも
//! 正常に動作している場合はリクエストが正常に処理される。
//!
//! 投機的リクエストは exponential backoff のアルゴリズムにより、なるべくリクエストを
//! 失敗させないように配慮されている。
//!
//! ## リクエストの対象ノード選択
//!
//! リクエストを投げる対象ノードは以下の選ばれ方がある:
//!
//! 1. (リーダーが不明の場合は)クラスタ内のノードからランダムに選択する
//! 2. (リーダーが不明の場合は)クラスタ内のノードを順に過不足なく1度ずつ選択する
//!
//! 1, 2 どちらでもリーダーが判明している場合はリーダーを選ぶ。
//!
//! 1 は初期の実装であり、乱択することでリクエスト量が均一にならされるメリットがある。
//! 一方で、理屈上同一のノードを連続して選択し続け、ノードを変更すれば失敗しないケース
//! でもエラーを返してしまう可能性がある。その確率は、各ノードを `1 / N` の確率で選択する、
//! 真にランダムな乱数生成器が存在すると仮定して、`(1 / N)^m (m = リトライ回数)`となる。
//!
//! 他方、2 は発生しうるエラーを減らすが、リーダーが不在時に単一ノードにリクエストが
//! 集中しやすいデメリットがある。現状の実装では、2 を選ぶと自動的にタイムアウトの項の 2 が
//! 合わせて選択される。
//!
//!
//! # Role(for developers)
//!
//! ## `struct Request`
//!
//! `Request` はクライアントからの 1 つの操作要求において成功/失敗が決定するまでの
//! lifetime に対応している。リトライ処理が組込まれているため、実際に MDS へ発行
//! されるリクエスト回数と `Request` が生成される回数は一致しないことがある。
//!
//! 責務として、MDS への各リクエストで必要になる状態を管理する。状態には例えば、
//! リクエストのリトライ可能回数や実行中の MDS に対するリクエストなどがある。
//!
//! ## `trait RequestOnce`
//!
//! `Request` が実際に MDS へリクエストを発行する際に `Future` を生成するために利用
//! される。`Request` とは違い、それ自身がリクエストの状態を管理するためのものではない。

use cannyls::deadline::Deadline;
use fibers::time::timer;
use fibers_rpc::client::ClientServiceHandle as RpcServiceHandle;
use frugalos_core::tracer::SpanExt;
use frugalos_mds::{Error as MdsError, ErrorKind as MdsErrorKind};
use frugalos_raft::{LocalNodeId, NodeId};
use futures::{Async, Future, Poll};
use libfrugalos::client::mds::Client as RaftMdsClient;
use libfrugalos::consistency::ReadConsistency;
use libfrugalos::entity::node::RemoteNodeId;
use libfrugalos::entity::object::{
    DeleteObjectsByPrefixSummary, Metadata, ObjectId, ObjectPrefix, ObjectSummary, ObjectVersion,
};
use libfrugalos::expect::Expect;
use libfrugalos::time::Seconds;
use rand::{self, thread_rng, Rng};
use rustracing::tag::{StdTag, Tag};
use rustracing_jaeger::span::{Span, SpanHandle};
use slog::Logger;
use std::collections::hash_set::HashSet;
use std::fmt::Debug;
use std::mem;
use std::ops::Range;
use std::sync::{Arc, Mutex};
use trackable::error::ErrorKindExt;

use config::{ClusterConfig, MdsClientConfig, MdsRequestPolicy};
use {Error, ErrorKind, ObjectValue, Result};

// TODO HEAD/GET 以外の参照系リクエストで `ReadConsistency` をサポートする
#[derive(Debug, Clone)]
pub struct MdsClient {
    logger: Logger,
    rpc_service: RpcServiceHandle,
    inner: Arc<Mutex<Inner>>,
    client_config: MdsClientConfig,
}
impl MdsClient {
    pub fn new(
        logger: Logger,
        rpc_service: RpcServiceHandle,
        cluster_config: ClusterConfig,
        client_config: MdsClientConfig,
    ) -> Self {
        // TODO: 以下のassertionは復活させたい
        // assert!(!config.members.is_empty());
        MdsClient {
            logger,
            rpc_service,
            inner: Arc::new(Mutex::new(Inner::new(cluster_config))),
            client_config,
        }
    }

    pub fn latest(&self) -> impl Future<Item = Option<ObjectSummary>, Error = Error> {
        let parent = Span::inactive().handle();
        let request = SingleRequestOnce::new(RequestKind::Other, move |client| {
            Box::new(client.latest_version().map_err(MdsError::from))
        });
        Request::new(self.clone(), parent, request)
    }

    pub fn list(&self) -> impl Future<Item = Vec<ObjectSummary>, Error = Error> {
        debug!(self.logger, "Starts LIST");
        let parent = Span::inactive().handle();
        let request = SingleRequestOnce::new(RequestKind::Other, move |client| {
            Box::new(client.list_objects().map_err(MdsError::from))
        });
        Request::new(self.clone(), parent, request)
    }

    pub fn get(
        &self,
        id: ObjectId,
        consistency: ReadConsistency,
        parent: SpanHandle,
    ) -> impl Future<Item = Option<ObjectValue>, Error = Error> {
        debug!(self.logger, "Starts GET: id={:?}", id);
        let concurrency = match consistency {
            ReadConsistency::Quorum => Some(self.majority_size()),
            ReadConsistency::Subset(n) => Some(n),
            _ => None,
        };
        let request = if let Some(concurrency) = concurrency {
            RequestOnce2::Parallel(ParallelRequestOnce::new(
                RequestKind::Get,
                concurrency,
                move |clients| {
                    let futures: Vec<_> = clients
                        .into_iter()
                        .map(|(client, mut span)| {
                            let future: BoxFuture<_> = Box::new(
                                client
                                    .get_object(id.clone(), Expect::Any, consistency.clone())
                                    .map(to_object_value)
                                    .map_err(move |e| {
                                        span.log_error(&e);
                                        track!(MdsError::from(e))
                                    }),
                            );
                            future
                        })
                        .collect();
                    Box::new(GetLatestObject::new(futures))
                },
            ))
        } else {
            RequestOnce2::Single(SingleRequestOnce::new(RequestKind::Get, move |client| {
                let future = client
                    .get_object(id.clone(), Expect::Any, consistency.clone())
                    .map(to_object_value)
                    .map_err(MdsError::from);
                Box::new(future)
            }))
        };
        Request::new(self.clone(), parent, request)
    }

    pub fn head(
        &self,
        id: ObjectId,
        consistency: ReadConsistency,
        parent: SpanHandle,
    ) -> impl Future<Item = Option<ObjectVersion>, Error = Error> {
        debug!(self.logger, "Starts HEAD: id={:?}", id);
        let concurrency = match consistency {
            ReadConsistency::Quorum => Some(self.majority_size()),
            ReadConsistency::Subset(n) => Some(n),
            _ => None,
        };
        let request = if let Some(concurrency) = concurrency {
            RequestOnce2::Parallel(ParallelRequestOnce::new(
                RequestKind::Head,
                concurrency,
                move |clients| {
                    let futures: Vec<_> = clients
                        .into_iter()
                        .map(|(client, mut span)| {
                            let future: BoxFuture<_> = Box::new(
                                client
                                    .head_object(id.clone(), Expect::Any, consistency.clone())
                                    .map_err(move |e| {
                                        span.log_error(&e);
                                        track!(MdsError::from(e))
                                    }),
                            );
                            future
                        })
                        .collect();
                    Box::new(GetLatestObject::new(futures))
                },
            ))
        } else {
            RequestOnce2::Single(SingleRequestOnce::new(RequestKind::Head, move |client| {
                Box::new(
                    client
                        .head_object(id.clone(), Expect::Any, consistency.clone())
                        .map_err(MdsError::from),
                )
            }))
        };
        Request::new(self.clone(), parent, request)
    }

    pub fn delete(
        &self,
        id: ObjectId,
        expect: Expect,
        parent: SpanHandle,
    ) -> impl Future<Item = Option<ObjectVersion>, Error = Error> {
        debug!(self.logger, "Starts DELETE: id={:?}", id);
        let request = SingleRequestOnce::new(RequestKind::Other, move |client| {
            Box::new(
                client
                    .delete_object(id.clone(), expect.clone())
                    .map_err(MdsError::from),
            )
        });
        Request::new(self.clone(), parent, request)
    }

    pub fn delete_by_version(
        &self,
        version: ObjectVersion,
        parent: SpanHandle,
    ) -> impl Future<Item = Option<ObjectVersion>, Error = Error> {
        debug!(self.logger, "Starts DELETE: version={:?}", version);
        let request = SingleRequestOnce::new(RequestKind::Other, move |client| {
            Box::new(
                client
                    .delete_object_by_version(version)
                    .map_err(MdsError::from),
            )
        });
        Request::new(self.clone(), parent, request)
    }

    pub fn delete_by_range(
        &self,
        targets: Range<ObjectVersion>,
        parent: SpanHandle,
    ) -> impl Future<Item = Vec<ObjectSummary>, Error = Error> {
        debug!(
            self.logger,
            "Starts DELETE: versions if {:?} <= it < {:?}", targets.start, targets.end
        );
        let request = SingleRequestOnce::new(RequestKind::Other, move |client| {
            Box::new(
                client
                    .delete_by_range(targets.clone())
                    .map_err(MdsError::from),
            )
        });
        Request::new(self.clone(), parent, request)
    }

    pub fn delete_by_prefix(
        &self,
        prefix: ObjectPrefix,
        parent: SpanHandle,
    ) -> impl Future<Item = DeleteObjectsByPrefixSummary, Error = Error> {
        debug!(self.logger, "Starts DELETE: prefix={:?}", prefix);
        let request = SingleRequestOnce::new(RequestKind::Other, move |client| {
            Box::new(
                client
                    .delete_by_prefix(prefix.clone())
                    .map_err(MdsError::from),
            )
        });
        Request::new(self.clone(), parent, request)
    }

    pub fn put(
        &self,
        id: ObjectId,
        content: Vec<u8>,
        expect: Expect,
        deadline: Deadline,
        parent: SpanHandle,
    ) -> impl Future<Item = (ObjectVersion, bool), Error = Error> {
        debug!(self.logger, "Starts PUT: id={:?}", id);
        let put_content_timeout = Seconds(if let Deadline::Within(d) = deadline {
            d.as_secs() + self.client_config.put_content_timeout.0
        } else {
            self.client_config.put_content_timeout.0
        });
        let request = SingleRequestOnce::new(RequestKind::Other, move |client| {
            Box::new(
                client
                    .put_object(
                        id.clone(),
                        content.clone(),
                        expect.clone(),
                        put_content_timeout.into(),
                    )
                    .map(|(leader, (version, old))| (leader, (version, old.is_none())))
                    .map_err(MdsError::from),
            )
        });
        Request::new(self.clone(), parent, request)
    }

    /// セグメント内に保持されているオブジェクトの数を返す.
    pub fn object_count(&self) -> impl Future<Item = u64, Error = Error> {
        let parent = Span::inactive().handle();
        let request = SingleRequestOnce::new(RequestKind::Other, |client| {
            Box::new(client.object_count().map_err(MdsError::from))
        });
        Request::new(self.clone(), parent, request)
    }

    fn timeout(&self, kind: RequestKind, max_retry: usize) -> RequestTimeout {
        match self.request_policy(&kind) {
            // for backward compatibility
            MdsRequestPolicy::Conservative => RequestTimeout::Never,
            MdsRequestPolicy::Speculative { timeout, .. } => {
                let factor = 2u32.pow((self.max_retry().saturating_sub(max_retry)) as u32);
                RequestTimeout::Speculative {
                    timer: timer::timeout(*timeout * factor),
                }
            }
        }
    }
    fn request_policy(&self, kind: &RequestKind) -> &MdsRequestPolicy {
        match kind {
            RequestKind::Get => &self.client_config.get_request_policy,
            RequestKind::Head => &self.client_config.head_request_policy,
            RequestKind::Other => &self.client_config.default_request_policy,
        }
    }
    fn majority_size(&self) -> usize {
        ((self.max_retry() as f64 / 2.0).ceil()) as usize
    }
    fn max_retry(&self) -> usize {
        self.inner
            .lock()
            .unwrap_or_else(|e| panic!("{}", e))
            .config
            .members
            .len()
    }
    fn clear_leader(&self) {
        self.inner.lock().unwrap_or_else(|e| panic!("{}", e)).leader = None;
    }
    fn set_leader(&self, leader: LocalNodeId) {
        // TODO: debugレベルにする
        info!(self.logger, "Set leader: {:?}", leader);

        let mut inner = self.inner.lock().unwrap_or_else(|e| panic!("{}", e));
        let leader = inner
            .config
            .members
            .iter()
            .map(|m| m.node)
            .find(|node| node.local_id == leader)
            .expect("Never fails");
        inner.leader = Some(leader);
    }
    fn next_peer(&self, policy: &MdsRequestPolicy, candidate: usize) -> NodeId {
        // NOTE: ピアの選択とタイムアウトの方法は直交しているので、組み合わせられるようにするか検討する。
        match policy {
            MdsRequestPolicy::Conservative => self.leader(),
            MdsRequestPolicy::Speculative { .. } => self.leader_or_candidate(candidate),
        }
    }
    /// 次にリクエストを投げる対象となる MDS ノード群を返す。
    ///
    /// 最新のデータを取得できる確率を上げるためリーダーが判明している時は常にリーダーを候補に追加する。
    /// 対象ノードの集合を呼び出し毎に変更しないと、ノード障害が発生している場合にリトライが常に失敗して
    /// しまうため、呼び出し側はリトライする毎に `i` によって指定される、ノード選択の開始インデックスを
    /// 増加(ないしは減少)させていくのが望ましい。
    fn next_peers(&self, mut i: usize, required_peers: usize) -> Result<HashSet<NodeId>> {
        let inner = track!(self
            .inner
            .lock()
            .map_err(|e| Error::from(ErrorKind::Other.cause(format!("{}", e)))))?;
        let member_total = inner.config.members.len();
        track_assert!(
            required_peers <= member_total,
            ErrorKind::Invalid,
            "This cluster has {} members but {} peers are required",
            member_total,
            required_peers
        );
        let mut peers = HashSet::new();
        if let Some(leader) = inner.leader {
            peers.insert(leader);
        }
        // NOTE: 上記 `track_assert!` によって無限ループしないことが保証されている
        while peers.len() < required_peers {
            peers.insert(inner.config.members[i % member_total].node);
            i += 1;
        }
        Ok(peers)
    }
    fn leader(&self) -> NodeId {
        let mut inner = self.inner.lock().unwrap_or_else(|e| panic!("{}", e));
        if inner.leader.is_none() {
            inner.leader = rand::thread_rng()
                .choose(&inner.config.members)
                .map(|m| m.node);
        }
        inner.leader.unwrap_or_else(|| unreachable!())
    }
    fn leader_or_candidate(&self, member: usize) -> NodeId {
        let inner = self.inner.lock().unwrap_or_else(|e| panic!("{}", e));
        if inner.leader.is_none() {
            return inner
                .config
                .members
                .get(member)
                .map(|m| m.node)
                .unwrap_or_else(|| unreachable!());
        }
        inner.leader.unwrap_or_else(|| unreachable!())
    }
}

type BoxFuture<V> =
    Box<Future<Item = (Option<RemoteNodeId>, V), Error = MdsError> + Send + 'static>;

fn to_object_value(
    response: (Option<RemoteNodeId>, Option<Metadata>),
) -> (Option<RemoteNodeId>, Option<ObjectValue>) {
    (
        response.0,
        response.1.map(|metadata| ObjectValue {
            version: metadata.version,
            content: metadata.data,
        }),
    )
}

fn make_request_span(parent: &SpanHandle, peer: &NodeId) -> Span {
    parent.child("mds_request", |span| {
        span.tag(StdTag::component(module_path!()))
            .tag(StdTag::span_kind("client"))
            .tag(StdTag::peer_ip(peer.addr.ip()))
            .tag(StdTag::peer_port(peer.addr.port()))
            .tag(Tag::new("peer.node", peer.local_id.to_string()))
            .start()
    })
}

#[derive(Debug)]
pub struct Inner {
    config: ClusterConfig,
    leader: Option<NodeId>,
}
impl Inner {
    pub fn new(config: ClusterConfig) -> Self {
        // TODO: 以下のassertionは復活させたい
        // assert!(!config.members.is_empty());
        Inner {
            config,
            leader: None,
        }
    }
}

/// Types of a request for MDS.
#[derive(Clone, Copy)]
pub enum RequestKind {
    Head,
    Get,
    Other,
}

/// Timeout method for requests.
pub enum RequestTimeout {
    /// Never times out.
    Never,

    /// The request for MDS times out at the specified time.
    ///
    /// The timeout time for each request increases to exponential according to the value specified
    /// in the configuration and the number of failures.
    /// Also, an algorithm for selecting a leader candidate when the leader is indeterminate becomes
    /// round robin.
    Speculative { timer: timer::Timeout },
}

impl Future for RequestTimeout {
    type Item = ();
    type Error = Error;
    fn poll(&mut self) -> Poll<Self::Item, Self::Error> {
        match self {
            RequestTimeout::Never => Ok(Async::NotReady),
            RequestTimeout::Speculative { timer } => track!(timer.poll().map_err(Error::from)),
        }
    }
}

// TODO: supports timeout for other request kinds
#[allow(clippy::type_complexity)]
pub struct Request<T: RequestOnce> {
    client: MdsClient,
    max_retry: usize,
    request: T,
    parent: SpanHandle,
    peers: Vec<NodeId>,
    timeout: RequestTimeout,
<<<<<<< HEAD
    future: Option<BoxFuture<T::Item>>,
=======
    future: Option<
        Box<dyn Future<Item = (Option<RemoteNodeId>, V), Error = MdsError> + Send + 'static>,
    >,
>>>>>>> 63b2a0d2
}
impl<T> Request<T>
where
<<<<<<< HEAD
    T: RequestOnce,
    T::Item: Send + 'static,
=======
    V: Send + 'static,
    F: Fn(
        RaftMdsClient,
    )
        -> Box<dyn Future<Item = (Option<RemoteNodeId>, V), Error = MdsError> + Send + 'static>,
>>>>>>> 63b2a0d2
{
    pub fn new(client: MdsClient, parent: SpanHandle, request: T) -> Self {
        let max_retry = client.max_retry();
        let timeout = client.timeout(request.kind().clone(), max_retry);
        Request {
            client,
            max_retry,
            request,
            parent,
            peers: Vec::new(),
            timeout,
            future: None,
        }
    }
    fn request_once(&mut self) -> Result<()> {
        track_assert_ne!(self.max_retry, 0, ErrorKind::Busy);
        self.max_retry -= 1;
        let (peers, future) = track!(self.request.request_once(&self.client, &self.parent))?;
        self.peers = peers;
        self.future = Some(future);
        Ok(())
    }
}
impl<T> Future for Request<T>
where
<<<<<<< HEAD
    T: RequestOnce,
    T::Item: Send + 'static,
=======
    F: Fn(
        RaftMdsClient,
    )
        -> Box<dyn Future<Item = (Option<RemoteNodeId>, V), Error = MdsError> + Send + 'static>,
    V: Send + 'static,
>>>>>>> 63b2a0d2
{
    type Item = T::Item;
    type Error = Error;
    fn poll(&mut self) -> Poll<Self::Item, Self::Error> {
        // It is possible to reduce processing time by making a request time out.
        // For example, there is a node where leader election has been completed but the leader has not been updated yet.
        while let Async::Ready(()) = track!(self.timeout.poll())? {
            warn!(
                self.client.logger,
                "Request timeout: peers={:?}, max_retry={}", self.peers, self.max_retry
            );
            self.client.clear_leader();
            if self.max_retry == 0 {
                track_panic!(ErrorKind::Busy, "max retry reached: peers={:?}", self.peers);
            }
            track!(self.request_once())?;
        }
        match self.future.poll() {
            Err(e) => {
                debug!(
                    self.client.logger,
                    "Error: peers={:?}, reason={}", self.peers, e
                );
                if let MdsErrorKind::Unexpected(current) = *e.kind() {
                    return Err(
                        track!(ErrorKind::UnexpectedVersion { current }.takes_over(e)).into(),
                    );
                } else {
                    self.client.clear_leader();
                }
                if self.max_retry == 0 {
                    return Err(
                        track!(ErrorKind::Busy.takes_over(e), "peers={:?}", self.peers).into(),
                    );
                }
                track!(self.request_once())?;
                debug!(self.client.logger, "Tries next peers: {:?}", self.peers);
                self.poll()
            }
            Ok(Async::NotReady) => Ok(Async::NotReady),
            Ok(Async::Ready(None)) => {
                track!(self.request_once())?;
                self.poll()
            }
            Ok(Async::Ready(Some((new_leader, v)))) => {
                if let Some(leader) = new_leader {
                    let (_addr, local_node_id) = leader;
                    self.client.set_leader(track!(local_node_id.parse())?);
                }
                Ok(Async::Ready(v))
            }
        }
    }
}

/// MDS ノードに投げるリクエストを生成する。
pub trait RequestOnce {
    /// リクエストに対するレスポンスの型定義。
    type Item;

    /// リクエストの種別を返す。
    fn kind(&self) -> &RequestKind;

    /// 実行したいリクエストと対象ノード群を返す。
    ///
    ///
    fn request_once(
        &mut self,
        client: &MdsClient,
        parent: &SpanHandle,
    ) -> Result<(Vec<NodeId>, BoxFuture<Self::Item>)>;
}

enum RequestOnce2<F, G> {
    Single(SingleRequestOnce<F>),
    Parallel(ParallelRequestOnce<G>),
}
impl<F, G, V> RequestOnce for RequestOnce2<F, G>
where
    F: Fn(RaftMdsClient) -> BoxFuture<V>,
    G: Fn(Vec<(RaftMdsClient, Span)>) -> BoxFuture<V>,
    V: Send + 'static,
{
    type Item = V;
    fn kind(&self) -> &RequestKind {
        match self {
            RequestOnce2::Single(r) => r.kind(),
            RequestOnce2::Parallel(r) => r.kind(),
        }
    }
    fn request_once(
        &mut self,
        client: &MdsClient,
        parent: &SpanHandle,
    ) -> Result<(Vec<NodeId>, BoxFuture<Self::Item>)> {
        match self {
            RequestOnce2::Single(r) => r.request_once(client, parent),
            RequestOnce2::Parallel(r) => r.request_once(client, parent),
        }
    }
}

/// 複数の MDS に並行してリクエストを投げるための `Future` が生成できる。
///
/// - 最初に応答が返ってきたレスポンスを採用する
/// - 返ってきたレスポンスの中で最新のレスポンスを採用する
///
/// といった要求を実現するために利用される。
struct ParallelRequestOnce<F> {
    kind: RequestKind,
    required_peers: usize,
    from_peer: usize,
    f: F,
}
impl<F, V> ParallelRequestOnce<F>
where
    F: Fn(Vec<(RaftMdsClient, Span)>) -> BoxFuture<V>,
    V: Send + 'static,
{
    fn new(kind: RequestKind, required_peers: usize, f: F) -> Self {
        let from_peer = thread_rng().gen();
        Self {
            kind,
            required_peers,
            from_peer,
            f,
        }
    }
}
impl<F, V> RequestOnce for ParallelRequestOnce<F>
where
    F: Fn(Vec<(RaftMdsClient, Span)>) -> BoxFuture<V>,
    V: Send + 'static,
{
    type Item = V;
    fn kind(&self) -> &RequestKind {
        &self.kind
    }
    fn request_once(
        &mut self,
        client: &MdsClient,
        parent: &SpanHandle,
    ) -> Result<(Vec<NodeId>, BoxFuture<Self::Item>)> {
        self.from_peer += 1;
        let peers = track!(client.next_peers(self.from_peer, self.required_peers))?;
        let mut clients = Vec::new();
        for peer in &peers {
            let client = RaftMdsClient::new(
                (peer.addr, peer.local_id.to_string()),
                client.rpc_service.clone(),
            );
            let span = make_request_span(parent, peer);
            clients.push((client, span));
        }
        let future = (self.f)(clients);
        Ok((peers.into_iter().collect(), Box::new(future)))
    }
}

/// 単一の MDS に並行してリクエストを投げるための `Future` を生成する。
///
/// `ParallelRequestOnce` でも機能的には代用可能ではあるが、更新系のリクエストなど
/// においても常に `ParallelRequestOnce` を使うと利用側のコードが煩雑になるため
/// 単一ノード専用の実装が用意されている。
struct SingleRequestOnce<F> {
    kind: RequestKind,
    from_peer: usize,
    f: F,
}
impl<F, V> SingleRequestOnce<F>
where
    F: Fn(RaftMdsClient) -> BoxFuture<V>,
    V: Send + 'static,
{
    fn new(kind: RequestKind, f: F) -> Self {
        let from_peer = thread_rng().gen();
        Self { kind, from_peer, f }
    }
}
impl<F, V> RequestOnce for SingleRequestOnce<F>
where
    F: Fn(RaftMdsClient) -> BoxFuture<V>,
    V: Send + 'static,
{
    type Item = V;
    fn kind(&self) -> &RequestKind {
        &self.kind
    }
    fn request_once(
        &mut self,
        client: &MdsClient,
        parent: &SpanHandle,
    ) -> Result<(Vec<NodeId>, BoxFuture<Self::Item>)> {
        self.from_peer += 1;
        let request_policy = client.request_policy(&self.kind);
        let peer = client.next_peer(request_policy, self.from_peer);
        let mut span = make_request_span(parent, &peer);
        let client = RaftMdsClient::new(
            (peer.addr, peer.local_id.to_string()),
            client.rpc_service.clone(),
        );
        let future = (self.f)(client);
        let future = future.then(move |result| {
            if let Err(ref e) = result {
                // NOTE: NotLeaderの場合はエラーではない
                span.log_error(e);
            }
            track!(result)
        });
        Ok((vec![peer], Box::new(future)))
    }
}

/// `ObjectVersion` を取得できる型で実装するべきトレイト。
///
/// HEAD と GET で `GetLatestObject` を共用するために利用される。
trait ContainObjectVersion {
    fn object_version(&self) -> ObjectVersion;
}

impl ContainObjectVersion for (Option<RemoteNodeId>, ObjectValue) {
    fn object_version(&self) -> ObjectVersion {
        (self.1).version
    }
}

impl ContainObjectVersion for (Option<RemoteNodeId>, ObjectVersion) {
    fn object_version(&self) -> ObjectVersion {
        self.1
    }
}

#[inline]
fn select_latest<T: ContainObjectVersion>(values: Vec<T>) -> Option<T> {
    values
        .into_iter()
        .max_by_key(ContainObjectVersion::object_version)
}

/// 複数ノードに同時に参照リクエストを投げ、最新の `ObjectVersion` を返してきたレスポンスを採用する。
///
/// 可用性を優先するため、最新ではないオブジェクトを返すことを許容している。
struct GetLatestObject<V> {
    /// 存在しないオブジェクトを参照した回数。
    ///
    /// 最新の情報を知らないノードと最新の情報を知っているノードで結果割れた場合に多数決で結果を
    /// 決めるために利用される。
    not_found_count: usize,

    /// 実行中の `Future`。
    futures: Vec<BoxFuture<Option<V>>>,

    /// ノードが返してきた結果のためのバッファ。
    ///
    /// `not_found_count` と `values` を比較した上で最終的な結果が決まる。
    values: Vec<(Option<RemoteNodeId>, V)>,
}
impl<V> GetLatestObject<V> {
    fn new(futures: Vec<BoxFuture<Option<V>>>) -> Self {
        Self {
            futures,
            not_found_count: 0,
            values: Vec::new(),
        }
    }
}
impl<V> Future for GetLatestObject<V>
where
    V: Debug,
    (Option<RemoteNodeId>, V): ContainObjectVersion,
{
    type Item = (Option<RemoteNodeId>, Option<V>);
    type Error = MdsError;
    fn poll(&mut self) -> Poll<Self::Item, Self::Error> {
        // 以下の順で最終的な結果を決める:
        // 1. オブジェクトの有無は多数決で決める。同数の場合は存在することとする。
        // 2. オブジェクトが存在する場合は、取得できた中で最新のものを返す。
        // 3. レスポンスが1つも取得できなかったためエラーとする。
        loop {
            let mut i = 0;
            while i < self.futures.len() {
                match track!(self.futures[i].poll()) {
                    Err(e) => {
                        self.futures.swap_remove(i);
                        return track!(Err(MdsError::from(e)));
                    }
                    Ok(Async::NotReady) => {
                        i += 1;
                    }
                    Ok(Async::Ready(response)) => {
                        self.futures.swap_remove(i);
                        if let (leader, Some(value)) = response {
                            self.values.push((leader, value));
                        } else {
                            self.not_found_count += 1;
                        }
                    }
                }
            }
            if self.futures.is_empty() {
                let values = mem::replace(&mut self.values, Vec::new());
                if self.not_found_count > values.len() {
                    return Ok(Async::Ready((None, None)));
                }
                if let Some((leader, value)) = select_latest(values) {
                    return Ok(Async::Ready((leader, Some(value))));
                }
                let e = MdsErrorKind::Other.cause("No MDS response");
                return track!(Err(MdsError::from(e)));
            }
            break;
        }
        Ok(Async::NotReady)
    }
}<|MERGE_RESOLUTION|>--- conflicted
+++ resolved
@@ -443,7 +443,7 @@
 }
 
 type BoxFuture<V> =
-    Box<Future<Item = (Option<RemoteNodeId>, V), Error = MdsError> + Send + 'static>;
+    Box<dyn Future<Item = (Option<RemoteNodeId>, V), Error = MdsError> + Send + 'static>;
 
 fn to_object_value(
     response: (Option<RemoteNodeId>, Option<Metadata>),
@@ -526,26 +526,12 @@
     parent: SpanHandle,
     peers: Vec<NodeId>,
     timeout: RequestTimeout,
-<<<<<<< HEAD
     future: Option<BoxFuture<T::Item>>,
-=======
-    future: Option<
-        Box<dyn Future<Item = (Option<RemoteNodeId>, V), Error = MdsError> + Send + 'static>,
-    >,
->>>>>>> 63b2a0d2
 }
 impl<T> Request<T>
 where
-<<<<<<< HEAD
     T: RequestOnce,
     T::Item: Send + 'static,
-=======
-    V: Send + 'static,
-    F: Fn(
-        RaftMdsClient,
-    )
-        -> Box<dyn Future<Item = (Option<RemoteNodeId>, V), Error = MdsError> + Send + 'static>,
->>>>>>> 63b2a0d2
 {
     pub fn new(client: MdsClient, parent: SpanHandle, request: T) -> Self {
         let max_retry = client.max_retry();
@@ -571,16 +557,8 @@
 }
 impl<T> Future for Request<T>
 where
-<<<<<<< HEAD
     T: RequestOnce,
     T::Item: Send + 'static,
-=======
-    F: Fn(
-        RaftMdsClient,
-    )
-        -> Box<dyn Future<Item = (Option<RemoteNodeId>, V), Error = MdsError> + Send + 'static>,
-    V: Send + 'static,
->>>>>>> 63b2a0d2
 {
     type Item = T::Item;
     type Error = Error;
