--- conflicted
+++ resolved
@@ -31,13 +31,8 @@
 use client::FrugalosClient;
 use codec::{AsyncEncoder, ObjectResultEncoder};
 use http::{
-<<<<<<< HEAD
-    make_json_response, make_object_response, not_found, BucketStatistics, HttpResult,
-    ObjectResponse, TraceHeader,
-=======
     make_json_response, make_object_response, not_found, BucketStatistics, DeleteFragmentResponse,
-    HttpResult, TraceHeader,
->>>>>>> b1157f5b
+    HttpResult, ObjectResponse, TraceHeader,
 };
 use many_objects::put_many_objects;
 use {Error, ErrorKind, FrugalosConfig, Result};
