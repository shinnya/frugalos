--- conflicted
+++ resolved
@@ -12,7 +12,7 @@
 extern crate trackable;
 
 use clap::{App, Arg, ArgMatches, SubCommand};
-use frugalos::{ErrorKind, Result};
+use trackable::error::{ErrorKindExt, Failure};
 use libfrugalos::entity::bucket::BucketId;
 use libfrugalos::entity::object::ObjectId;
 use libfrugalos::entity::server::Server;
@@ -21,14 +21,9 @@
 use std::collections::BTreeSet;
 use std::env;
 use std::net::{SocketAddr, ToSocketAddrs};
-<<<<<<< HEAD
-use trackable::error::{ErrorKindExt, Failure};
-=======
 use std::time::Duration;
-use trackable::error::Failure;
->>>>>>> 4b9ca1e9
-
-use frugalos::{Error, Result};
+
+use frugalos::{Error, ErrorKind, Result};
 use frugalos_segment::config::MdsClientConfig;
 
 #[allow(clippy::cyclomatic_complexity)]
@@ -71,17 +66,6 @@
                         .long("http-server-bind-addr")
                         .takes_value(true)
                         .default_value("0.0.0.0:3000"),
-<<<<<<< HEAD
-                ).arg(data_dir_arg()),
-        ).subcommand(
-            SubCommand::with_name("repair-objects-by-ids")
-                .arg(rpc_addr_arg().required(true))
-                .arg(bucket_arg().required(true))
-                .arg(delimiter_arg())
-                .arg(object_ids_arg().required(true)),
-        ).subcommand(SubCommand::with_name("stop").arg(rpc_addr_arg().required(true)))
-        .subcommand(SubCommand::with_name("take-snapshot").arg(rpc_addr_arg().required(true)))
-=======
                 )
                 .arg(
                     Arg::with_name("RPC_CONNECT_TIMEOUT_MILLIS")
@@ -98,23 +82,15 @@
                 .arg(data_dir_arg())
                 .arg(put_content_timeout_arg()),
         )
-        .subcommand(
-            SubCommand::with_name("stop").arg(
-                Arg::with_name("RPC_ADDR")
-                    .long("rpc-addr")
-                    .takes_value(true)
-                    .default_value("127.0.0.1:14278"),
-            ),
-        )
-        .subcommand(
-            SubCommand::with_name("take-snapshot").arg(
-                Arg::with_name("RPC_ADDR")
-                    .long("rpc-addr")
-                    .takes_value(true)
-                    .default_value("127.0.0.1:14278"),
-            ),
-        )
->>>>>>> 4b9ca1e9
+            .subcommand(
+            SubCommand::with_name("repair-objects-by-ids")
+                .arg(rpc_addr_arg().required(true))
+                .arg(bucket_arg().required(true))
+                .arg(delimiter_arg())
+                .arg(object_ids_arg().required(true)),
+        )
+        .subcommand(SubCommand::with_name("stop").arg(rpc_addr_arg().required(true)))
+        .subcommand(SubCommand::with_name("take-snapshot").arg(rpc_addr_arg().required(true)))
         .arg(
             Arg::with_name("LOGLEVEL")
                 .short("l")
@@ -322,7 +298,6 @@
         .takes_value(true)
 }
 
-<<<<<<< HEAD
 fn bucket_arg<'a, 'b>() -> Arg<'a, 'b> {
     Arg::with_name("BUCKET")
         .help("Sets the bucket id")
@@ -351,14 +326,14 @@
         .help("Sets the object ids")
         .long("object-ids")
         .takes_value(true)
-=======
+}
+
 fn put_content_timeout_arg<'a, 'b>() -> Arg<'a, 'b> {
     Arg::with_name("PUT_CONTENT_TIMEOUT")
         .help("Sets timeout in seconds on putting a content.")
         .long("put-content-timeout")
         .takes_value(true)
         .default_value("60")
->>>>>>> 4b9ca1e9
 }
 
 fn get_data_dir(matches: &ArgMatches) -> String {
@@ -376,7 +351,6 @@
     }
 }
 
-<<<<<<< HEAD
 /// Gets `ObjectVersion`s from `ArgMatches`.
 fn get_object_ids(matches: &ArgMatches) -> Result<BTreeSet<ObjectId>> {
     let delimiter = matches
@@ -404,7 +378,8 @@
         },
         |id| Ok(id.to_owned())
     ))
-=======
+}
+
 /// Gets `ChannelOptions` for RPC clients.
 fn get_rpc_client_channel_options(
     matches: &ArgMatches,
@@ -441,5 +416,4 @@
         },
     )?;
     Ok(config)
->>>>>>> 4b9ca1e9
 }