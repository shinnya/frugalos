--- conflicted
+++ resolved
@@ -21,10 +21,7 @@
 use trackable::error::Failure;
 
 use frugalos::{Error, Result};
-<<<<<<< HEAD
-=======
 use frugalos_segment::config::MdsClientConfig;
->>>>>>> cb526d2e
 
 #[allow(clippy::cyclomatic_complexity)]
 fn main() {
@@ -61,7 +58,6 @@
                         .long("http-server-bind-addr")
                         .takes_value(true)
                         .default_value("0.0.0.0:3000"),
-<<<<<<< HEAD
                 ).arg(
                     Arg::with_name("RPC_CONNECT_TIMEOUT_MILLIS")
                         .long("rpc-connect-timeout-millis")
@@ -72,11 +68,8 @@
                         .long("rpc-write-timeout-millis")
                         .takes_value(true)
                         .default_value("5000"),
-                ).arg(data_dir_arg()),
-=======
                 ).arg(data_dir_arg())
                 .arg(put_content_timeout_arg()),
->>>>>>> cb526d2e
         ).subcommand(
             SubCommand::with_name("stop").arg(
                 Arg::with_name("RPC_ADDR")
@@ -200,13 +193,10 @@
             matches.value_of("SAMPLING_RATE").unwrap().parse()
         ));
         daemon.sampling_rate = sampling_rate;
-<<<<<<< HEAD
         daemon.rpc_client_channel_options =
             track_try_unwrap!(get_rpc_client_channel_options(&matches));
-=======
         daemon.mds_client_config =
             track_try_unwrap!(track_any_err!(get_mds_client_config(&matches)));
->>>>>>> cb526d2e
 
         if let Some(threads) = matches.value_of("EXECUTOR_THREADS") {
             let threads: usize = track_try_unwrap!(track_any_err!(threads.parse()));
@@ -303,7 +293,6 @@
     }
 }
 
-<<<<<<< HEAD
 /// Gets `ChannelOptions` for RPC clients.
 fn get_rpc_client_channel_options(
     matches: &ArgMatches,
@@ -326,7 +315,8 @@
         },
     )?;
     Ok(options)
-=======
+}
+
 /// Gets `MdsClientConfig` from CLI arguments.
 fn get_mds_client_config(matches: &ArgMatches) -> Result<MdsClientConfig> {
     let mut config = MdsClientConfig::default();
@@ -339,5 +329,4 @@
         },
     )?;
     Ok(config)
->>>>>>> cb526d2e
 }