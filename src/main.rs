--- conflicted
+++ resolved
@@ -18,14 +18,10 @@
 use std::net::{SocketAddr, ToSocketAddrs};
 use trackable::error::Failure;
 
-<<<<<<< HEAD
 use frugalos::{Error, Result};
 use frugalos_segment::config::MdsClientConfig;
 
-#[cfg_attr(feature = "cargo-clippy", allow(cyclomatic_complexity))]
-=======
 #[allow(clippy::cyclomatic_complexity)]
->>>>>>> 2baf5d0e
 fn main() {
     let matches = App::new("frugalos")
         .version(env!("CARGO_PKG_VERSION"))
