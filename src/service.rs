--- conflicted
+++ resolved
@@ -186,21 +186,11 @@
 
         for (member_no, device_no) in (0..group.members.len()).zip(group.members.iter()) {
             let owner = &self.servers[&self.seqno_to_device[device_no].server];
-<<<<<<< HEAD
-            let node: NodeId = track!(
-                format!(
-                    "00{:06x}{:04x}{:02x}.{:x}@{}:{}",
-                    bucket_no, segment_no, member_no, device_no, owner.host, owner.port
-                ).parse()
-            )?;
-
-=======
             let node: NodeId = track!(format!(
                 "00{:06x}{:04x}{:02x}.{:x}@{}:{}",
                 bucket_no, segment_no, member_no, device_no, owner.host, owner.port
             )
             .parse())?;
->>>>>>> 4b9ca1e9
             members.push(node);
         }
 
